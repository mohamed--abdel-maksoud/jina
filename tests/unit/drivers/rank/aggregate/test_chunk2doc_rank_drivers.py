--- conflicted
+++ resolved
@@ -8,43 +8,19 @@
 
 DISCOUNT_VAL = 0.5
 
-<<<<<<< HEAD
 
 class MockMaxRanker(Chunk2DocRanker):
-
     def score(self, match_idx, query_chunk_meta, match_chunk_meta, *args, **kwargs):
         return match_idx[self.COL_SCORE].max()
 
 
 class MockMinRanker(Chunk2DocRanker):
-
-    def score(self, match_idx, query_chunk_meta, match_chunk_meta, *args, **kwargs):
-        return 1. / (1. + match_idx[self.COL_SCORE].min())
-=======
-
-class MockMaxRanker(Chunk2DocRanker):
-    def _get_score(
-        self, match_idx, query_chunk_meta, match_chunk_meta, *args, **kwargs
-    ):
-        return self.get_doc_id(match_idx), match_idx[self.COL_SCORE].max()
-
-
-class MockMinRanker(Chunk2DocRanker):
-    def _get_score(
-        self, match_idx, query_chunk_meta, match_chunk_meta, *args, **kwargs
-    ):
-        return self.get_doc_id(match_idx), 1.0 / (1.0 + match_idx[self.COL_SCORE].min())
->>>>>>> 640daf4d
+    def score(self, match_idx, query_chunk_meta, match_chunk_meta, *args, **kwargs):
+        return 1.0 / (1.0 + match_idx[self.COL_SCORE].min())
 
 
 class MockLengthRanker(Chunk2DocRanker):
     def __init__(self, *args, **kwargs):
-<<<<<<< HEAD
-        super().__init__(query_required_keys=['length'], match_required_keys=['length'], *args, **kwargs)
-
-    def score(self, match_idx, query_chunk_meta, match_chunk_meta, *args, **kwargs):
-        return match_chunk_meta[match_idx[0][self.COL_DOC_CHUNK_ID]]['length']
-=======
         super().__init__(
             query_required_keys=['length'],
             match_required_keys=['length'],
@@ -52,27 +28,12 @@
             **kwargs
         )
 
-    def _get_score(
-        self, match_idx, query_chunk_meta, match_chunk_meta, *args, **kwargs
-    ):
-        return (
-            match_idx[0][self.COL_PARENT_ID],
-            match_chunk_meta[match_idx[0][self.COL_DOC_CHUNK_ID]]['length'],
-        )
->>>>>>> 640daf4d
+    def score(self, match_idx, query_chunk_meta, match_chunk_meta, *args, **kwargs):
+        return match_chunk_meta[match_idx[0][self.COL_DOC_CHUNK_ID]]['length']
 
 
 class MockPriceDiscountRanker(Chunk2DocRanker):
     def __init__(self, *args, **kwargs):
-<<<<<<< HEAD
-        super().__init__(query_required_keys=('tags__price', 'tags__discount'),
-                         match_required_keys=('tags__price', 'tags__discount'), *args, **kwargs)
-
-    def score(self, match_idx, query_chunk_meta, match_chunk_meta, *args, **kwargs):
-        price = match_chunk_meta[match_idx[0][self.COL_DOC_CHUNK_ID]]['tags__price']
-        discount = match_chunk_meta[match_idx[0][self.COL_DOC_CHUNK_ID]]['tags__discount']
-        return price - price * discount
-=======
         super().__init__(
             query_required_keys=('tags__price', 'tags__discount'),
             match_required_keys=('tags__price', 'tags__discount'),
@@ -80,15 +41,12 @@
             **kwargs
         )
 
-    def _get_score(
-        self, match_idx, query_chunk_meta, match_chunk_meta, *args, **kwargs
-    ):
+    def score(self, match_idx, query_chunk_meta, match_chunk_meta, *args, **kwargs):
         price = match_chunk_meta[match_idx[0][self.COL_DOC_CHUNK_ID]]['tags__price']
         discount = match_chunk_meta[match_idx[0][self.COL_DOC_CHUNK_ID]][
             'tags__discount'
         ]
-        return match_idx[0][self.COL_PARENT_ID], price - price * discount
->>>>>>> 640daf4d
+        return price - price * discount
 
 
 class SimpleChunk2DocRankDriver(Chunk2DocRankDriver):
@@ -202,15 +160,10 @@
 @pytest.mark.parametrize('keep_source_matches_as_chunks', [False, True])
 def test_chunk2doc_ranker_driver_mock_ranker(keep_source_matches_as_chunks, executor):
     doc = create_document_to_score()
-<<<<<<< HEAD
-    driver = SimpleChunk2DocRankDriver(docs=DocumentSet([doc]),
-                                       keep_source_matches_as_chunks=keep_source_matches_as_chunks)
-=======
     driver = SimpleChunk2DocRankDriver(
         docs=DocumentSet([doc]),
         keep_source_matches_as_chunks=keep_source_matches_as_chunks,
     )
->>>>>>> 640daf4d
     executor = MockLengthRanker()
     driver.attach(executor=executor, runtime=None)
     driver()
@@ -233,15 +186,10 @@
 @pytest.mark.parametrize('keep_source_matches_as_chunks', [False, True])
 def test_chunk2doc_ranker_driver_max_ranker(keep_source_matches_as_chunks):
     doc = create_document_to_score()
-<<<<<<< HEAD
-    driver = SimpleChunk2DocRankDriver(docs=DocumentSet([doc]),
-                                       keep_source_matches_as_chunks=keep_source_matches_as_chunks)
-=======
     driver = SimpleChunk2DocRankDriver(
         docs=DocumentSet([doc]),
         keep_source_matches_as_chunks=keep_source_matches_as_chunks,
     )
->>>>>>> 640daf4d
     executor = MockMaxRanker()
     driver.attach(executor=executor, runtime=None)
     driver()
@@ -266,15 +214,10 @@
 @pytest.mark.parametrize('keep_source_matches_as_chunks', [False, True])
 def test_chunk2doc_ranker_driver_min_ranker(keep_source_matches_as_chunks):
     doc = create_document_to_score()
-<<<<<<< HEAD
-    driver = SimpleChunk2DocRankDriver(docs=DocumentSet([doc]),
-                                       keep_source_matches_as_chunks=keep_source_matches_as_chunks)
-=======
     driver = SimpleChunk2DocRankDriver(
         docs=DocumentSet([doc]),
         keep_source_matches_as_chunks=keep_source_matches_as_chunks,
     )
->>>>>>> 640daf4d
     executor = MockMinRanker()
     driver.attach(executor=executor, runtime=None)
     driver()
@@ -296,11 +239,6 @@
 
 @pytest.mark.parametrize('keep_source_matches_as_chunks', [False, True])
 def test_chunk2doc_ranker_driver_traverse_apply(keep_source_matches_as_chunks):
-<<<<<<< HEAD
-    docs = [create_chunk_matches_to_score(), ]
-    driver = SimpleChunk2DocRankDriver(docs=DocumentSet(docs),
-                                       keep_source_matches_as_chunks=keep_source_matches_as_chunks)
-=======
     docs = [
         create_chunk_matches_to_score(),
     ]
@@ -308,7 +246,6 @@
         docs=DocumentSet(docs),
         keep_source_matches_as_chunks=keep_source_matches_as_chunks,
     )
->>>>>>> 640daf4d
     executor = MockMinRanker()
     driver.attach(executor=executor, runtime=None)
     driver()
