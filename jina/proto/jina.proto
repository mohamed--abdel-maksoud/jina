syntax = "proto3";
import "google/protobuf/timestamp.proto";
import "google/protobuf/struct.proto";

package jina;

/**
 * Represents a (quantized) dense n-dim array
 */
message DenseNdArrayProto {
    // the actual array data, in bytes
    bytes buffer = 1;

    // the shape (dimensions) of the array
    repeated uint32 shape = 2;

    // the data type of the array
    string dtype = 3;

    enum QuantizationMode {
        NONE = 0; // no quantization is performed, stored in the original ``dtype``
        FP16 = 1; // 2x smaller if dtype is set to FP32
        UINT8 = 2; // 4x smaller but lossy when dtype is FP32
    }

    // quantization mode
    QuantizationMode quantization = 4;

    float max_val = 5; // the max value of the ndarray
    float min_val = 6; // the min value of the ndarray
    float scale = 7; // the scale of the ndarray
    string original_dtype = 8; // the original dtype of the array
}

/**
 * Represents a general n-dim array, can be either dense or sparse
 */
message NdArrayProto {
    oneof content {
        DenseNdArrayProto dense = 1; // dense representation of the ndarray
        SparseNdArrayProto sparse = 2; // sparse representation of the ndarray
    }
}

/**
 * Represents a sparse ndarray
 */
message SparseNdArrayProto {
    // A 2-D int64 tensor of shape [N, ndims], which specifies the indices of the elements in the sparse tensor that contain nonzero values (elements are zero-indexed)
    DenseNdArrayProto indices = 1;

    // A 1-D tensor of any type and shape [N], which supplies the values for each element in indices.
    DenseNdArrayProto values = 2;

    // A 1-D int64 tensor of shape [ndims], which specifies the dense_shape of the sparse tensor.
    repeated int64 dense_shape = 3;
}

/**
 * Represents the relevance model to `ref_id`
 */
message NamedScoreProto {
    float value = 1; // value
    string op_name = 2; // the name of the operator/score function
    string description = 3; // text description of the score
    repeated NamedScoreProto operands = 4; // the score can be nested
    string ref_id = 5; // the score is computed between doc `id` and `ref_id`
}

/**
 * Represents a Document
 */
message DocumentProto {
    // A hexdigest that represents a unique document ID
    string id = 1;

    // A hexdigest that represents the hash of the content of the document
    string content_hash = 24;

    // the depth of the recursive chunk structure
    uint32 granularity = 14;

    // the width of the recursive match structure
    uint32 adjacency = 22;

    // the name of the level
    string level_name = 15;

    // the parent id from the previous level
    string parent_id = 16;

    oneof content {
        // the raw binary content of this document, which often represents the original document when comes into jina
        bytes buffer = 3;

        // the ndarray of the image/audio/video document
        NdArrayProto blob = 12;

        // a text document
        string text = 13;
    }

    // list of the chunks of this document (recursive structure)
    repeated DocumentProto chunks = 4;

    // the weight of this document
    float weight = 5;

    // the top-k matched Docs on the same level (recursive structure)
    repeated DocumentProto matches = 8;

    // mime type of this document, for buffer content, this is required; for other contents, this can be guessed
    string mime_type = 10;

    // a uri of the document could be: a local file path, a remote url starts with http or https or data URI scheme
    string uri = 9;

    // a structured data value, consisting of field which map to dynamically typed values.
    google.protobuf.Struct tags = 11;

    // the position of the doc, could be start and end index of a string; could be x,y (top, left) coordinate of an image crop; could be timestamp of an audio clip
    repeated uint32 location = 17;

    // the offset of this doc in the previous level document
    uint32 offset = 18;

    // the embedding array of this doc
    NdArrayProto embedding = 19;

    // TODO: List of matching scores performed on the document, each element corresponds to a metric
    NamedScoreProto score = 20;

    // modality, an identifier to the modality this document belongs to. In the scope of multi/cross modal search
    string modality = 21;

    // List of evaluations performed on the document, each element corresponds to a metric
    repeated NamedScoreProto evaluations = 23;

}

/**
 * Represents a the route paths of this message
 */
message RouteProto {
    string pod = 1; // the name of the BasePod
    string pod_id = 2; // the id of the BasePod
    google.protobuf.Timestamp start_time = 3; // receiving time
    google.protobuf.Timestamp end_time = 4; // sending (out) time
    StatusProto status = 5; // the status of the execution
}

/**
 * Represents a Envelope, a part of the ``Message``.
 */
message EnvelopeProto {
    // unique id of the sender of the message
    string sender_id = 1;

    // unique id of the receiver of the message, only used in router-dealer pattern
    string receiver_id = 2;

    // unique id of the request
    string request_id = 3;

    // timeout in second until this message is dropped
    uint32 timeout = 4;

    repeated RouteProto routes = 5; // a list of routes this message goes through

    /**
     * Represents a the version information
     */
    message VersionProto {
        string jina = 1; // jina's version
        string proto = 2; // protobuf's version
        string vcs = 3; // vcs's version
    }

    VersionProto version = 6; // version info

    StatusProto status = 7; // status info, when present, it is the first exception that routes carry

    string request_type = 9; // type of the request: TrainRequest, IndexRequest, SearchRequest, ControlRequest

    bool check_version = 10; // check local Protobuf version on every Pod that this message flows to

    /**
     * Represents a config for the compression algorithm
     */
    message CompressConfigProto {
        string algorithm = 1;  // compress algorithm used for request

        uint64 min_bytes = 2; // the high watermark that triggers the message compression. message bigger than this HWM (in bytes) will be compressed by the algorithm.

        float min_ratio = 3; // the low watermark that enables the sending of a compressed message. compression rate (after_size/before_size) lower than this LWM will be considered as successeful compression, and will be sent. Otherwise, it will send the original message without compression

        google.protobuf.Struct parameters = 4; // other parameters that can be accepted by the algorithm
    }

    CompressConfigProto compression = 11; // compress configuration used for request

}



message StatusProto {

    enum StatusCode {
        SUCCESS = 0; // success
        PENDING = 1; // there are pending messages, more messages are followed
        READY = 2; // ready to use
        ERROR = 3; // error
        ERROR_DUPLICATE = 4; // already a existing pod running
        ERROR_NOTALLOWED = 5; // not allowed to open pod remotely
        ERROR_CHAINED = 6; // chained from the previous error
    }

    // status code
    StatusCode code = 1;

    // error description of the very first exception
    string description = 2;

    message ExceptionProto {
        // the class name of the exception
        string name = 1;

        // the list of arguments given to the exception constructor.
        repeated string args = 2;

        // the exception traceback stacks
        repeated string stacks = 3;

        // the name of the executor bind to that peapod (if applicable)
        string executor = 4;

        // the name of the driver bind to that peapod (if applicable)
        string driver = 5;


    }

    // the details of the error
    ExceptionProto exception = 3;
}

/**
 * Represents a Message
 */
message MessageProto {
    EnvelopeProto envelope = 1; // the envelope of the message, used internally in jina, dropped when returning to client
    RequestProto request = 2; // the request body
}

/**
 * Represents a Request
 */
message RequestProto {

    string request_id = 1; // the unique ID of this request. Multiple requests with the same ID will be gathered

    oneof body {
        TrainRequestProto train = 2; // a train request
        IndexRequestProto index = 3; // an index request
        SearchRequestProto search = 4; // a search request
        ControlRequestProto control = 5; // a control request
        DeleteRequestProto delete = 9; // a delete request
        UpdateRequestProto update = 10; // an update request
    }

    /**
     * Represents a train request
     */
    message TrainRequestProto {
        repeated DocumentProto docs = 1; // a list of Documents to train

        repeated DocumentProto groundtruths = 2; // the groundtruth document you want to evaluate it with
    }

    /**
     * Represents an index request
     */
    message IndexRequestProto {
        repeated DocumentProto docs = 1; // a list of Documents to index

        repeated DocumentProto groundtruths = 2; // the groundtruth document you want to evaluate it with
    }

     /**
     * Represents an update request
     */
    message UpdateRequestProto {
        repeated DocumentProto docs = 1; // a list of Documents to update
    }

     /**
     * Represents a delete request
     */
    message DeleteRequestProto {
        repeated string ids = 1; // a list of Document Ids to delete
    }

    /**
     * Represents a search request
     */
    message SearchRequestProto {
        repeated DocumentProto docs = 1; // a list of Documents to query

        repeated DocumentProto groundtruths = 2; // the groundtruth document you want to evaluate it with
    }

    /**
     * Represents a control request used to control the BasePod
     */
    message ControlRequestProto {
        enum Command {
            TERMINATE = 0; // shutdown the BasePod
            STATUS = 1; // check the status of the BasePod
            IDLE = 3; // used in ROUTER-DEALER pattern, tells the router that the dealer is idle
<<<<<<< HEAD
            BUSY = 4; // used in ROUTER-DEALER pattern, tells the router that the dealer is busy (or closed)
=======
            CANCEL = 4; // used in ROUTER-DEALER pattern, tells the router that the dealer is busy (or closed)
>>>>>>> 62281281
        }
        Command command = 1; // the control command

        google.protobuf.Struct args = 2; // the pea arguments, useful in STATUS
    }

    StatusProto status = 6; // status info

    repeated RouteProto routes = 8; // status info on every routes

    repeated QueryLangProto queryset = 7; // the query set
}

message QueryLangProto {
    string name = 1; // the name of the query lang, map to the corresponding driver
    google.protobuf.Struct parameters = 2; // the parameter of the query lang
    bool disabled = 3; // when set, then is query lang is disabled
    int32 priority = 4; // when query lang is set on both driver and request levels, higher priority query lang is applied, lower priority is dropped
}


/**
 * jina gRPC service.
 */
service JinaRPC {
    // Pass in a Request and a filled Request with matches will be returned.
    rpc Call (stream RequestProto) returns (stream RequestProto) {
    }
}
<|MERGE_RESOLUTION|>--- conflicted
+++ resolved
@@ -317,11 +317,7 @@
             TERMINATE = 0; // shutdown the BasePod
             STATUS = 1; // check the status of the BasePod
             IDLE = 3; // used in ROUTER-DEALER pattern, tells the router that the dealer is idle
-<<<<<<< HEAD
-            BUSY = 4; // used in ROUTER-DEALER pattern, tells the router that the dealer is busy (or closed)
-=======
             CANCEL = 4; // used in ROUTER-DEALER pattern, tells the router that the dealer is busy (or closed)
->>>>>>> 62281281
         }
         Command command = 1; // the control command
 
